--- conflicted
+++ resolved
@@ -168,14 +168,6 @@
             _set_folder_permission(dir_path)
 
 
-<<<<<<< HEAD
-def _is_openpi_url(url: str) -> bool:
-    """Check if the url is an OpenPI S3 bucket url."""
-    return url.startswith("s3://openpi-assets/") or url.startswith("s3://openpi-assets-simeval/")
-
-
-=======
->>>>>>> 0992224b
 def _get_mtime(year: int, month: int, day: int) -> float:
     """Get the mtime of a given date at midnight UTC."""
     date = datetime.datetime(year, month, day, tzinfo=datetime.UTC)
