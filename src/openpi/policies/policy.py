import abc
from collections.abc import Sequence
import logging
import pathlib
from typing import Any, TypeAlias
import csv

import flax
import flax.traverse_util
import jax
import jax.numpy as jnp
import numpy as np

from openpi import transforms as _transforms
from openpi.base import array_typing as at
from openpi.models import common
from openpi.models import model as _model
import datetime
import os
import PIL.Image
import json

class BasePolicy(abc.ABC):
    @abc.abstractmethod
    def infer(self, obs: dict) -> at.PyTree[np.ndarray]:
        """Infer actions from observations."""


class Policy(BasePolicy):
    def __init__(
        self,
        model: _model.BaseModel,
        *,
        rng: at.KeyArrayLike | None = None,
        transforms: Sequence[_transforms.DataTransformFn] = (),
        output_transforms: Sequence[_transforms.DataTransformFn] = (),
    ):
        self._model = model
        self._input_transform = _transforms.CompositeTransform(transforms)
        self._output_transform = _transforms.CompositeTransform(output_transforms)
        self._rng = rng or jax.random.key(0)
        self._csv_saver_path = f'/data/{datetime.datetime.now().strftime("%Y%m%d_%H%M%S")}'
        os.makedirs(self._csv_saver_path, exist_ok=True)
        self._calls = 0

    def infer(self, obs: dict) -> at.PyTree[np.ndarray]:

        print(f'{self._calls=}')

        # Print the observation structure
        print("Observation structure:")
        for key, value in obs.items():
            if isinstance(value, np.ndarray):
                print(f"  {key}: shape={value.shape}, dtype={value.dtype}")
            else:
                print(f"  {key}: {type(value)}")

        with open(self._csv_saver_path + '/obs.jsonl', 'a') as f:
           f.write(json.dumps({k: v.tolist() if isinstance(v, np.ndarray) else v for k, v in obs.items() if len(v.shape) < 3}) + '\n')

<<<<<<< HEAD
        # normalize the images in obs['image'] to [0, 1]
        # obs['image'] = obs['image'] / 255.0

        # Save images from observation
        # for i, image in enumerate(obs['image']):
        #     print("max pixel value:", np.max(image))
        #     print("min pixel value:", np.min(image))
        #     # Convert from C,H,W to W,H,C format
        #     # PIL.Image.fromarray((np.transpose(image, (1, 2, 0))).astype(np.uint8)[:, :, ::-1]).save(os.path.join(self._csv_saver_path, f'image_{self._calls}_{i}.png'))
        #     PIL.Image.fromarray((np.transpose(image, (1, 2, 0)) * 255).astype(np.uint8)[:, :, ::-1]).save(os.path.join(self._csv_saver_path, f'image_{self._calls}_{i}.png'))
=======
        # # Save images from observation
        for i, image in enumerate(obs['image']):
            # Convert from C,H,W to W,H,C format
            PIL.Image.fromarray(np.transpose(image, (1, 2, 0))).save(os.path.join(self._csv_saver_path, f'image_{self._calls}_{i}.png'))
>>>>>>> e065148e


        inputs = _make_batch(obs)
        inputs = self._input_transform(inputs)

        self._rng, sample_rng = jax.random.split(self._rng)
        obs_obj = common.Observation.from_dict(inputs)

        with open(self._csv_saver_path + '/obs_obj.jsonl', 'a') as f:
            f.write(json.dumps({"state": obs_obj.state.tolist(), "image_masks": json.dumps({k: v.tolist() for k, v in obs_obj.image_masks.items()}), "tokenized_prompt": obs_obj.tokenized_prompt.tolist(), "tokenized_prompt_mask": obs_obj.tokenized_prompt_mask.tolist()}) + '\n')
            
        outputs = {
            "state": inputs["state"],
            "actions": self._model.sample_actions(sample_rng, obs_obj),
        }
        with open(self._csv_saver_path + '/actions_raw.jsonl', 'a') as f:
            f.write(json.dumps({"actions": outputs["actions"].tolist()}) + '\n')

        outputs = self._output_transform(outputs)

        with open(self._csv_saver_path + '/actions.jsonl', 'a') as f:
            f.write(json.dumps({k: v.tolist() for k, v in outputs.items()}) + '\n')

        self._calls += 1

        return _unbatch(jax.device_get(outputs))


class ActionChunkBroker(BasePolicy):
    """Wraps a policy to return action chunks one-at-a-time.

    Assumes that the first dimension of all action fields is the chunk size.

    A new inference call to the inner policy is only made when the current
    list of chunks is exhausted.
    """

    def __init__(self, policy: BasePolicy, action_horizon: int):
        self._policy = policy

        self._action_horizon = action_horizon
        self._cur_step: int = 0

        self._last_results: np.ndarray | None = None

    def infer(self, obs: dict) -> at.PyTree[np.ndarray]:
        if self._last_results is None:
            self._last_results = self._policy.infer(obs)
            self._cur_step = 0

        import time
        start_time = time.time()
        results = jax.tree.map(lambda x: x[self._cur_step, ...], self._last_results)
        print(f"Time to get results: {time.time() - start_time}")
        self._cur_step += 1

        if self._cur_step >= self._action_horizon:
            self._last_results = None

        return results


class PolicyRecorder(BasePolicy):
    """Records the policy's behavior to disk."""

    def __init__(self, policy: BasePolicy, record_dir: str):
        self._policy = policy

        logging.info(f"Dumping policy records to: {record_dir}")
        self._record_dir = pathlib.Path(record_dir)
        self._record_dir.mkdir(parents=True, exist_ok=True)
        self._record_step = 0

    def infer(self, obs: dict) -> at.PyTree[np.ndarray]:
        results = self._policy.infer(obs)

        data = {"inputs": obs, "outputs": results}
        data = flax.traverse_util.flatten_dict(data, sep="/")

        output_path = self._record_dir / f"step_{self._record_step}"
        self._record_step += 1

        np.save(output_path, np.asarray(data))
        return results


def _make_batch(data: dict) -> dict:
    def _transform(x: np.ndarray) -> jnp.ndarray:
        return jnp.asarray(x)[jnp.newaxis, ...]

    return jax.tree_util.tree_map(_transform, data)


def _unbatch(data: dict) -> dict:
    return jax.tree_util.tree_map(lambda x: np.asarray(x[0, ...]), data)<|MERGE_RESOLUTION|>--- conflicted
+++ resolved
@@ -19,6 +19,7 @@
 import os
 import PIL.Image
 import json
+import time
 
 class BasePolicy(abc.ABC):
     @abc.abstractmethod
@@ -45,36 +46,23 @@
 
     def infer(self, obs: dict) -> at.PyTree[np.ndarray]:
 
-        print(f'{self._calls=}')
+        # print(f'{self._calls=}')
 
         # Print the observation structure
-        print("Observation structure:")
-        for key, value in obs.items():
-            if isinstance(value, np.ndarray):
-                print(f"  {key}: shape={value.shape}, dtype={value.dtype}")
-            else:
-                print(f"  {key}: {type(value)}")
+        # print("Observation structure:")
+        # for key, value in obs.items():
+        #     if isinstance(value, np.ndarray):
+        #         print(f"  {key}: shape={value.shape}, dtype={value.dtype}")
+        #     else:
+        #         print(f"  {key}: {type(value)}")
 
-        with open(self._csv_saver_path + '/obs.jsonl', 'a') as f:
-           f.write(json.dumps({k: v.tolist() if isinstance(v, np.ndarray) else v for k, v in obs.items() if len(v.shape) < 3}) + '\n')
+        # with open(self._csv_saver_path + '/obs.jsonl', 'a') as f:
+        #    f.write(json.dumps({k: v.tolist() if isinstance(v, np.ndarray) else v for k, v in obs.items() if len(v.shape) < 3}) + '\n')
 
-<<<<<<< HEAD
-        # normalize the images in obs['image'] to [0, 1]
-        # obs['image'] = obs['image'] / 255.0
-
-        # Save images from observation
+        # # # Save images from observation
         # for i, image in enumerate(obs['image']):
-        #     print("max pixel value:", np.max(image))
-        #     print("min pixel value:", np.min(image))
         #     # Convert from C,H,W to W,H,C format
-        #     # PIL.Image.fromarray((np.transpose(image, (1, 2, 0))).astype(np.uint8)[:, :, ::-1]).save(os.path.join(self._csv_saver_path, f'image_{self._calls}_{i}.png'))
-        #     PIL.Image.fromarray((np.transpose(image, (1, 2, 0)) * 255).astype(np.uint8)[:, :, ::-1]).save(os.path.join(self._csv_saver_path, f'image_{self._calls}_{i}.png'))
-=======
-        # # Save images from observation
-        for i, image in enumerate(obs['image']):
-            # Convert from C,H,W to W,H,C format
-            PIL.Image.fromarray(np.transpose(image, (1, 2, 0))).save(os.path.join(self._csv_saver_path, f'image_{self._calls}_{i}.png'))
->>>>>>> e065148e
+        #     PIL.Image.fromarray(np.transpose(image, (1, 2, 0))).save(os.path.join(self._csv_saver_path, f'image_{self._calls}_{i}.png'))
 
 
         inputs = _make_batch(obs)
@@ -83,20 +71,20 @@
         self._rng, sample_rng = jax.random.split(self._rng)
         obs_obj = common.Observation.from_dict(inputs)
 
-        with open(self._csv_saver_path + '/obs_obj.jsonl', 'a') as f:
-            f.write(json.dumps({"state": obs_obj.state.tolist(), "image_masks": json.dumps({k: v.tolist() for k, v in obs_obj.image_masks.items()}), "tokenized_prompt": obs_obj.tokenized_prompt.tolist(), "tokenized_prompt_mask": obs_obj.tokenized_prompt_mask.tolist()}) + '\n')
+        # with open(self._csv_saver_path + '/obs_obj.jsonl', 'a') as f:
+        #     f.write(json.dumps({"state": obs_obj.state.tolist(), "image_masks": json.dumps({k: v.tolist() for k, v in obs_obj.image_masks.items()}), "tokenized_prompt": obs_obj.tokenized_prompt.tolist(), "tokenized_prompt_mask": obs_obj.tokenized_prompt_mask.tolist()}) + '\n')
             
         outputs = {
             "state": inputs["state"],
             "actions": self._model.sample_actions(sample_rng, obs_obj),
         }
-        with open(self._csv_saver_path + '/actions_raw.jsonl', 'a') as f:
-            f.write(json.dumps({"actions": outputs["actions"].tolist()}) + '\n')
+        # with open(self._csv_saver_path + '/actions_raw.jsonl', 'a') as f:
+        #     f.write(json.dumps({"actions": outputs["actions"].tolist()}) + '\n')
 
         outputs = self._output_transform(outputs)
 
-        with open(self._csv_saver_path + '/actions.jsonl', 'a') as f:
-            f.write(json.dumps({k: v.tolist() for k, v in outputs.items()}) + '\n')
+        # with open(self._csv_saver_path + '/actions.jsonl', 'a') as f:
+        #     f.write(json.dumps({k: v.tolist() for k, v in outputs.items()}) + '\n')
 
         self._calls += 1
 
@@ -125,10 +113,10 @@
             self._last_results = self._policy.infer(obs)
             self._cur_step = 0
 
-        import time
-        start_time = time.time()
+        # import time
+        # start_time = time.time()
         results = jax.tree.map(lambda x: x[self._cur_step, ...], self._last_results)
-        print(f"Time to get results: {time.time() - start_time}")
+        # print(f"Time to get results: {time.time() - start_time}")
         self._cur_step += 1
 
         if self._cur_step >= self._action_horizon:
