--- conflicted
+++ resolved
@@ -5,59 +5,6 @@
 from scipy.ndimage import zoom
 
 from openpi import transforms
-<<<<<<< HEAD
-from openpi.models import model as _model
-from openpi.models import pi0
-from openpi.models import tokenizer
-from openpi.policies import policy as _policy
-
-
-def load_pi0_model() -> _model.Model:
-    model = _model.Model(module=pi0.Module(), action_dim=24, action_horizon=50, max_token_len=48)
-    return model.set_params(_model.restore_params("checkpoints/pi0_base"))
-
-
-@dataclasses.dataclass
-class PolicyConfig:
-    norm_stats: dict[str, transforms.NormStats]
-
-    default_prompt: str | None = None
-    # Boolean mask for the action dimensions. If True, the action is a delta action.
-    delta_action_mask: Sequence[bool] | None = None
-    # If true, will adapt the joint and gripper values to match the pi runtime.
-    adapt_to_pi: bool = True
-    # Ratio of base image cropped area relative to original image size (e.g. 0.8 for 80%).
-    crop_ratio: float = 1.0
-
-
-def create_aloha_policy(model: _model.BaseModel, config: PolicyConfig) -> _policy.Policy:
-    return _policy.Policy(
-        model,
-        transforms=[
-            ActInputsRepack(),
-            AlohaInputs(
-                action_dim=model.action_dim,
-                delta_action_mask=config.delta_action_mask,
-                adapt_to_pi=config.adapt_to_pi,
-                crop_ratio=config.crop_ratio,
-            ),
-            transforms.Normalize(config.norm_stats),
-            transforms.TokenizePrompt(
-                tokenizer.PaligemmaTokenizer(model.max_token_len),
-                default_prompt=config.default_prompt,
-            ),
-        ],
-        output_transforms=[
-            transforms.Unnormalize(config.norm_stats),
-            AlohaOutputs(
-                delta_action_mask=config.delta_action_mask,
-                adapt_to_pi=config.adapt_to_pi,
-            ),
-            ActOutputsRepack(),
-        ],
-    )
-=======
->>>>>>> f16cae2f
 
 
 def make_aloha_example() -> dict:
