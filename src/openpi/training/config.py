from collections.abc import Sequence
import dataclasses
import difflib
import getpass
import os
import pathlib
from typing import Annotated, Any, Protocol, Union

import tyro

import openpi.models.common as common
import openpi.models.model as _model
import openpi.models.pi0 as pi0
import openpi.models.pi0_small as pi0_small
import openpi.models.tokenizer as _tokenizer
from openpi.policies import aloha_policy
import openpi.shared.normalize as _normalize
import openpi.training.optimizer as _optimizer
import openpi.training.weight_loaders as weight_loaders
import openpi.transforms as _transforms


def default_dataset_root() -> str | None:
    # TODO(ury): Temporary, remove this once the default works well.
    if os.path.exists("/mnt/weka"):  # noqa: PTH110
        return f"/mnt/weka/{getpass.getuser()}/.cache/lerobot"
    return None


@dataclasses.dataclass
class DataConfig:
    # LeRobot repo id. If None, fake data will be created.
    repo_id: str | None = None
    # Contains precomputed normalization stats.
    norm_stats: dict[str, _transforms.NormStats] | None = None

    # Used to adopt the inputs from a dataset specific format to a common format
    # which is expected by the data transforms.
    repack_transforms: _transforms.Group = dataclasses.field(default_factory=_transforms.Group)
    # Data transforms, typically include robot specific transformations. Will be applied
    # before the data is normalized.
    data_transforms: _transforms.Group = dataclasses.field(default_factory=_transforms.Group)
    # Model specific transforms. Will be applied after the data is normalized.
    model_transforms: _transforms.Group = dataclasses.field(default_factory=_transforms.Group)

    # Indicates where the cached dataset should be stored.
    # This can also be controlled by setting the LEROBOT_HOME environment variable.
    dataset_root: str | None = dataclasses.field(default_factory=default_dataset_root)


class DataConfigFactory(Protocol):
    def create(self, metadata_dir: pathlib.Path, model: _model.Model) -> DataConfig:
        """Create a data config."""


class FakeDataConfig(DataConfigFactory):
    def create(self, metadata_dir: pathlib.Path, model: _model.Model) -> DataConfig:
        return DataConfig(repo_id="fake")


@dataclasses.dataclass(frozen=True)
class LeRobotAlohaDataConfig(DataConfigFactory):
    # The LeRobot repo id.
    repo_id: str
    # The delta action mask. Each value corresponds to an action dimension and indicates if it should be converted to a delta action.
    # If None, absolute actions are used.
    delta_action_mask: Sequence[bool] | None = None
    # If provided, will determine the default prompt that be used by the model.
    default_prompt: str | None = None
    # If true, will adapt the joint and gripper values to match the pi runtime. This useful when
    # fine-tuning a pretrained model.
    adapt_to_pi: bool = False
    # Repack transforms. Default is used if not provided.
    repack_transforms: _transforms.Group | None = None

    def create(self, metadata_dir: pathlib.Path, model: _model.Model) -> DataConfig:
        norm_stats_path = metadata_dir / self.repo_id / "norm_stats.json"
        norm_stats = _normalize.deserialize_json(norm_stats_path.read_text()) if norm_stats_path.exists() else None

        repack_transforms = self.repack_transforms or _transforms.Group(
            inputs=[
                _transforms.RepackTransform(
                    {
                        "images": {"cam_high": "observation.images.top"},
                        "state": "observation.state",
                        "actions": "action",
                    }
                )
            ]
        )

        return DataConfig(
            repo_id=self.repo_id,
            norm_stats=norm_stats,
            repack_transforms=repack_transforms,
            data_transforms=_transforms.Group(
                inputs=[
                    aloha_policy.AlohaInputs(
                        action_dim=model.action_dim,
                        delta_action_mask=self.delta_action_mask,
                        adapt_to_pi=self.adapt_to_pi,
                    ),
                ],
                outputs=[
                    aloha_policy.AlohaOutputs(
                        delta_action_mask=self.delta_action_mask,
                        adapt_to_pi=self.adapt_to_pi,
                    ),
                ],
            ),
            model_transforms=_transforms.Group(
                inputs=[
                    _transforms.ResizeImages(224, 224),
                    _transforms.TokenizePrompt(
                        _tokenizer.PaligemmaTokenizer(model.max_token_len),
                        default_prompt=self.default_prompt,
                    ),
                ]
            ),
        )


@dataclasses.dataclass(frozen=True)
class TrainConfig:
    # Name of the config. Must be unique. Will be used to reference this config.
    name: tyro.conf.Suppress[str]
    # Project name.
    project_name: str = "openpi"
    # Experiment name. Will be used to name the metadata and checkpoint directories. Can't be empty.
    exp_name: str = tyro.MISSING

    # Number of action dimensions.
    action_dim: int = 24
    # Number of action steps in the horizon.
    action_horizon: int = 50
    # Maximum token length for the prompt.
    max_token_len: int = 48

    module: common.BaseModule = dataclasses.field(default_factory=pi0.Module)
    weight_loader: weight_loaders.WeightLoader = dataclasses.field(default_factory=weight_loaders.NoOpWeightLoader)

    lr_schedule: _optimizer.LRScheduleConfig = dataclasses.field(default_factory=_optimizer.CosineDecaySchedule)
    optimizer: _optimizer.OptimizerConfig = dataclasses.field(default_factory=_optimizer.AdamW)
    ema_decay: float | None = 0.99

    # Data config factory.
    data: DataConfigFactory = dataclasses.field(default_factory=FakeDataConfig)

    # Base directories for metadata and checkpoints.
    metadata_base_dir: str = "./assets"
    checkpoint_base_dir: str = "./checkpoints"

    # Random seed that will be used by random generators during training.
    seed: int = 42
<<<<<<< HEAD
    batch_size: int = 32
    num_train_steps: int = 30_000
=======
    # Global batch size.
    batch_size: int = 16
    # Number of workers to use for the data loader.
    num_workers: int = 2
    # Number of train steps (batches) to run.
    num_train_steps: int = 100_000
>>>>>>> 95f88cb4

    # How often to log training metrics.
    log_interval: int = 100
    # How often to save checkpoints.
    save_interval: int = 1000
    # How often to keep checkpoints.
    keep_interval: int = 5000

    # If true, will overwrite the checkpoint directory if it already exists.
    overwrite: bool = False
    # If true, will resume training from the last checkpoint.
    resume: bool = False

    # Keyword arguments to pass to the policy's sample method.
    sample_kwargs: dict[str, Any] | None = None

    # If true, will enable wandb logging.
    wandb_enabled: bool = True

    @property
    def metadata_dir(self) -> pathlib.Path:
        """Get the metadata directory for this config."""
        return (pathlib.Path(self.metadata_base_dir) / self.name).resolve()

    @property
    def checkpoint_dir(self) -> pathlib.Path:
        """Get the checkpoint directory for this config."""
        if not self.exp_name:
            raise ValueError("--exp_name must be set")
        return (pathlib.Path(self.checkpoint_base_dir) / self.name / self.exp_name).resolve()

    def create_model(self) -> _model.Model:
        """Create a model for this config."""
        return _model.Model(
            module=self.module,
            action_dim=self.action_dim,
            action_horizon=self.action_horizon,
            max_token_len=self.max_token_len,
        )


_CONFIGS = [
    #
    # pi0 configs.
    #
    TrainConfig(
        name="pi0",
        data=LeRobotAlohaDataConfig(
            repo_id="lerobot/aloha_sim_transfer_cube_human",
            delta_action_mask=None,
        ),
    ),
    TrainConfig(
        name="pi0_pretrained",
        data=LeRobotAlohaDataConfig(
            repo_id="lerobot/aloha_sim_transfer_cube_human",
            delta_action_mask=None,
        ),
<<<<<<< HEAD
        weight_loader=weight_loaders.CheckpointWeightLoader("checkpoints/pi0_base"),
        num_train_steps=30_000,
=======
        weight_loader=weight_loaders.CheckpointWeightLoader("s3://openpi-assets-internal/checkpoints/pi0_base"),
        num_train_steps=20_000,
>>>>>>> 95f88cb4
    ),
    TrainConfig(
        name="pi0_paligemma",
        data=LeRobotAlohaDataConfig(
            repo_id="lerobot/aloha_sim_transfer_cube_human",
            delta_action_mask=None,
        ),
        weight_loader=weight_loaders.PaliGemmaWeightLoader(),
    ),
    #
    # pi0_small configs.
    #
    TrainConfig(
        name="pi0_small",
        module=pi0_small.Module(),
        weight_loader=weight_loaders.GoogleViTWeightLoader(),
    ),
    #
    # Debugging configs.
    #
    TrainConfig(
        name="debug",
        batch_size=2,
        module=pi0.Module(paligemma_variant="dummy", action_expert_variant="dummy"),
        save_interval=100,
        overwrite=True,
        exp_name="debug",
        num_train_steps=10,
        wandb_enabled=False,
    ),
    TrainConfig(
        name="debug_restore",
        batch_size=2,
        module=pi0.Module(paligemma_variant="dummy", action_expert_variant="dummy"),
        resume=True,
        exp_name="debug",
        num_train_steps=10,
        wandb_enabled=False,
    ),
]

_CONFIGS_DICT = {config.name: config for config in _CONFIGS}


def cli() -> TrainConfig:
    return tyro.cli(
        Union.__getitem__(  # type: ignore
            tuple(
                Annotated.__class_getitem__(  # type: ignore
                    (
                        Annotated.__class_getitem__((type(v), tyro.conf.AvoidSubcommands)),  # type: ignore
                        tyro.conf.subcommand(k, default=v),
                    )
                )
                for k, v in _CONFIGS_DICT.items()
            )
        ),
    )


def get_config(config_name: str) -> TrainConfig:
    """Get a config by name."""
    if config_name not in _CONFIGS_DICT:
        closest = difflib.get_close_matches(config_name, _CONFIGS_DICT.keys(), n=1, cutoff=0.0)
        closest_str = f"Did you mean '{closest[0]}'? " if closest else ""
        if closest:
            raise ValueError(f"Config '{config_name}' not found. Did you mean '{closest_str}'?")
        raise ValueError(f"Config '{config_name}' not found.")

    return _CONFIGS_DICT[config_name]<|MERGE_RESOLUTION|>--- conflicted
+++ resolved
@@ -152,17 +152,12 @@
 
     # Random seed that will be used by random generators during training.
     seed: int = 42
-<<<<<<< HEAD
+    # Global batch size.
     batch_size: int = 32
-    num_train_steps: int = 30_000
-=======
-    # Global batch size.
-    batch_size: int = 16
     # Number of workers to use for the data loader.
     num_workers: int = 2
     # Number of train steps (batches) to run.
-    num_train_steps: int = 100_000
->>>>>>> 95f88cb4
+    num_train_steps: int = 30_000
 
     # How often to log training metrics.
     log_interval: int = 100
@@ -221,13 +216,8 @@
             repo_id="lerobot/aloha_sim_transfer_cube_human",
             delta_action_mask=None,
         ),
-<<<<<<< HEAD
         weight_loader=weight_loaders.CheckpointWeightLoader("checkpoints/pi0_base"),
         num_train_steps=30_000,
-=======
-        weight_loader=weight_loaders.CheckpointWeightLoader("s3://openpi-assets-internal/checkpoints/pi0_base"),
-        num_train_steps=20_000,
->>>>>>> 95f88cb4
     ),
     TrainConfig(
         name="pi0_paligemma",
