--- conflicted
+++ resolved
@@ -20,16 +20,8 @@
         raise ValueError("Data config must have a repo_id")
     dataset = _data_loader.create_dataset(data_config, config.model)
     dataset = _data_loader.TransformedDataset(
-<<<<<<< HEAD
-        _data_loader.create_dataset(data_config, config.model),
-        [
-            *data_config.repack_transforms.inputs,
-            *data_config.data_transforms.inputs,
-        ],
-=======
         dataset,
         [*data_config.repack_transforms.inputs, *data_config.data_transforms.inputs],
->>>>>>> e2ea4ed8
     )
     return data_config.repo_id, dataset
 
