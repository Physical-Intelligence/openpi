--- conflicted
+++ resolved
@@ -66,6 +66,9 @@
     # Record the policy's behavior for debugging.
     record: bool = False
 
+    # If provided, crops the base camera image to the specified ratio.
+    crop_ratio: float | None = None
+
 
 def repack_from_env(env: EnvMode) -> transforms.Group:
     """Creates environment specific repack transforms."""
@@ -85,9 +88,6 @@
             return transforms.Group()
 
 
-<<<<<<< HEAD
-def create_default_policy(env: EnvMode, default_prompt: str | None, crop_ratio: float | None = None) -> _policy.Policy:
-=======
 # Default exported models.
 DEFAULT_EXPORTED: dict[EnvMode, Exported] = {
     EnvMode.ALOHA: Exported(
@@ -114,9 +114,12 @@
 
 
 def create_default_policy(
-    env: EnvMode, *, default_prompt: str | None = None, exported: Exported | None = None
+    env: EnvMode,
+    *,
+    default_prompt: str | None = None,
+    exported: Exported | None = None,
+    crop_ratio: float | None = None,
 ) -> _policy.Policy:
->>>>>>> f16cae2f
     model: _model.BaseModel
     config: _policy_config.PolicyConfig
 
@@ -214,40 +217,6 @@
     return _policy_config.create_policy(config)
 
 
-<<<<<<< HEAD
-def main(
-    port: int = 8000,
-    *,
-    env: EnvMode = EnvMode.ALOHA_SIM,
-    config_name: str | None = None,
-    checkpoint_path: str | None = None,
-    default_prompt: str | None = None,
-    record: bool = False,
-    crop_ratio: float | None = None,
-) -> None:
-    """Serve a policy.
-
-    Args:
-        env: The environment to serve the policy for.
-        config_name: If provided, loads the policy from a training config. Otherwise, loads the default pi0 policy.
-        checkpoint_path: Required if `config_name` is provided. Specifies the path to the checkpoint to load.
-        default_prompt: If provided, overrides the default prompt for the policy.
-        record: Whether to record the policy's behavior.
-        crop_ratio: If provided, sets the crop ratio for image preprocessing in ALOHA policy. Only used when env=EnvMode.ALOHA.
-    """
-    if config_name:
-        if not checkpoint_path:
-            raise ValueError("checkpoint_path is required if config_name is provided")
-        config = _config.get_config(config_name)
-        policy = _policy_config.create_trained_policy(
-            config,
-            checkpoint_path,
-            repack_transforms=repack_from_env(env),
-            sample_kwargs=config.sample_kwargs,
-        )
-    else:
-        policy = create_default_policy(env, default_prompt, crop_ratio)
-=======
 def create_policy(args: Args) -> _policy.Policy:
     match args.policy:
         case Checkpoint():
@@ -258,14 +227,15 @@
                 default_prompt=args.default_prompt,
             )
         case Exported():
-            return create_default_policy(args.env, default_prompt=args.default_prompt, exported=args.policy)
+            return create_default_policy(
+                args.env, default_prompt=args.default_prompt, exported=args.policy, crop_ratio=args.crop_ratio
+            )
         case None:
             return create_default_policy(args.env, default_prompt=args.default_prompt)
 
 
 def main(args: Args) -> None:
     policy = create_policy(args)
->>>>>>> f16cae2f
 
     # Record the policy's behavior.
     if args.record:
